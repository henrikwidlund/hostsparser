<<<<<<< HEAD
// // Copyright Henrik Widlund
// // GNU General Public License v3.0
//
// using System.Collections.Generic;
// using System.Linq;
// using BenchmarkDotNet.Attributes;
//
// namespace HostsParser.Benchmarks
// {
//     [MemoryDiagnoser]
//     public class BenchmarkCollectionUtilities
//     {
//         [Benchmark]
//         [ArgumentsSource(nameof(SourceWithBool))]
//         public List<string> SortDnsList(List<string> data, bool distinct)
//             => CollectionUtilities.SortDnsList(data, distinct);
//         
//         [Benchmark]
//         [ArgumentsSource(nameof(Source))]
//         public Dictionary<string, List<string>> GroupDnsList(List<string> data)
//             => CollectionUtilities.GroupDnsList(data);
//
//         [Benchmark]
//         [ArgumentsSource(nameof(Source))]
//         public List<string> FilterGrouped(List<string> data)
//         {
//             var filtered = new HashSet<string>();
//             CollectionUtilities.FilterGrouped(data, ref filtered);
//             data.RemoveAll(s => filtered.Contains(s));
//             return data;
//         }
//         
//         public IEnumerable<object[]> SourceWithBool()
//         {
//             yield return new object[]
//             {
//                 HostUtilities
//                     .ProcessSource(BenchmarkTestData.SourceTestBytes, BenchmarkTestData.Settings.SkipLinesBytes,
//                         BenchmarkTestData.Decoder)
//                     .Concat(HostUtilities.ProcessAdGuard(BenchmarkTestData.SourceTestBytes, BenchmarkTestData.Decoder))
//                     .ToList(),
//                 true
//             };
//             yield return new object[]
//             {
//                 HostUtilities
//                     .ProcessSource(BenchmarkTestData.SourceTestBytes, BenchmarkTestData.Settings.SkipLinesBytes,
//                         BenchmarkTestData.Decoder)
//                     .Concat(HostUtilities.ProcessAdGuard(BenchmarkTestData.SourceTestBytes, BenchmarkTestData.Decoder))
//                     .ToList(),
//                 false
//             };
//         }
//
//         public IEnumerable<List<string>> Source()
//         {
//             yield return HostUtilities
//                 .ProcessSource(BenchmarkTestData.SourceTestBytes, BenchmarkTestData.Settings.SkipLinesBytes, BenchmarkTestData.Decoder)
//                 .Concat(HostUtilities.ProcessAdGuard(BenchmarkTestData.SourceTestBytes, BenchmarkTestData.Decoder)).ToList();
//         }
//     }
// }
=======
// Copyright Henrik Widlund
// GNU General Public License v3.0

using System.Collections.Generic;
using System.Linq;
using BenchmarkDotNet.Attributes;
using BenchmarkDotNet.Configs;

namespace HostsParser.Benchmarks
{
    [MemoryDiagnoser]
    [GroupBenchmarksBy(BenchmarkLogicalGroupRule.ByCategory)]
    public class BenchmarkCollectionUtilities
    {
        [Benchmark]
        [BenchmarkCategory(nameof(SortDnsList), nameof(BenchmarkCollectionUtilities))]
        [ArgumentsSource(nameof(SourceWithBool))]
        public List<string> SortDnsList(List<string> data, bool distinct)
            => CollectionUtilities.SortDnsList(data, distinct);
        
        [Benchmark]
        [BenchmarkCategory(nameof(GroupDnsList), nameof(BenchmarkCollectionUtilities))]
        [ArgumentsSource(nameof(Source))]
        public Dictionary<string, List<string>> GroupDnsList(List<string> data)
            => CollectionUtilities.GroupDnsList(data);

        [Benchmark]
        [BenchmarkCategory(nameof(FilterGrouped), nameof(BenchmarkCollectionUtilities))]
        [ArgumentsSource(nameof(Source))]
        public List<string> FilterGrouped(List<string> data)
        {
            var filtered = new HashSet<string>();
            CollectionUtilities.FilterGrouped(data, ref filtered);
            data.RemoveAll(s => filtered.Contains(s));
            return data;
        }
        
        public IEnumerable<object[]> SourceWithBool()
        {
            yield return new object[]
            {
                HostUtilities
                    .ProcessSource(BenchmarkTestData.SourceTestBytes, BenchmarkTestData.Settings.SkipLinesBytes,
                        BenchmarkTestData.Decoder)
                    .Concat(HostUtilities.ProcessAdGuard(BenchmarkTestData.SourceTestBytes, BenchmarkTestData.Decoder))
                    .ToList(),
                true
            };
            yield return new object[]
            {
                HostUtilities
                    .ProcessSource(BenchmarkTestData.SourceTestBytes, BenchmarkTestData.Settings.SkipLinesBytes,
                        BenchmarkTestData.Decoder)
                    .Concat(HostUtilities.ProcessAdGuard(BenchmarkTestData.SourceTestBytes, BenchmarkTestData.Decoder))
                    .ToList(),
                false
            };
        }

        public IEnumerable<List<string>> Source()
        {
            yield return HostUtilities
                .ProcessSource(BenchmarkTestData.SourceTestBytes, BenchmarkTestData.Settings.SkipLinesBytes, BenchmarkTestData.Decoder)
                .Concat(HostUtilities.ProcessAdGuard(BenchmarkTestData.SourceTestBytes, BenchmarkTestData.Decoder)).ToList();
        }
    }
}
>>>>>>> 491849ac
<|MERGE_RESOLUTION|>--- conflicted
+++ resolved
@@ -1,67 +1,3 @@
-<<<<<<< HEAD
-// // Copyright Henrik Widlund
-// // GNU General Public License v3.0
-//
-// using System.Collections.Generic;
-// using System.Linq;
-// using BenchmarkDotNet.Attributes;
-//
-// namespace HostsParser.Benchmarks
-// {
-//     [MemoryDiagnoser]
-//     public class BenchmarkCollectionUtilities
-//     {
-//         [Benchmark]
-//         [ArgumentsSource(nameof(SourceWithBool))]
-//         public List<string> SortDnsList(List<string> data, bool distinct)
-//             => CollectionUtilities.SortDnsList(data, distinct);
-//         
-//         [Benchmark]
-//         [ArgumentsSource(nameof(Source))]
-//         public Dictionary<string, List<string>> GroupDnsList(List<string> data)
-//             => CollectionUtilities.GroupDnsList(data);
-//
-//         [Benchmark]
-//         [ArgumentsSource(nameof(Source))]
-//         public List<string> FilterGrouped(List<string> data)
-//         {
-//             var filtered = new HashSet<string>();
-//             CollectionUtilities.FilterGrouped(data, ref filtered);
-//             data.RemoveAll(s => filtered.Contains(s));
-//             return data;
-//         }
-//         
-//         public IEnumerable<object[]> SourceWithBool()
-//         {
-//             yield return new object[]
-//             {
-//                 HostUtilities
-//                     .ProcessSource(BenchmarkTestData.SourceTestBytes, BenchmarkTestData.Settings.SkipLinesBytes,
-//                         BenchmarkTestData.Decoder)
-//                     .Concat(HostUtilities.ProcessAdGuard(BenchmarkTestData.SourceTestBytes, BenchmarkTestData.Decoder))
-//                     .ToList(),
-//                 true
-//             };
-//             yield return new object[]
-//             {
-//                 HostUtilities
-//                     .ProcessSource(BenchmarkTestData.SourceTestBytes, BenchmarkTestData.Settings.SkipLinesBytes,
-//                         BenchmarkTestData.Decoder)
-//                     .Concat(HostUtilities.ProcessAdGuard(BenchmarkTestData.SourceTestBytes, BenchmarkTestData.Decoder))
-//                     .ToList(),
-//                 false
-//             };
-//         }
-//
-//         public IEnumerable<List<string>> Source()
-//         {
-//             yield return HostUtilities
-//                 .ProcessSource(BenchmarkTestData.SourceTestBytes, BenchmarkTestData.Settings.SkipLinesBytes, BenchmarkTestData.Decoder)
-//                 .Concat(HostUtilities.ProcessAdGuard(BenchmarkTestData.SourceTestBytes, BenchmarkTestData.Decoder)).ToList();
-//         }
-//     }
-// }
-=======
 // Copyright Henrik Widlund
 // GNU General Public License v3.0
 
@@ -128,5 +64,4 @@
                 .Concat(HostUtilities.ProcessAdGuard(BenchmarkTestData.SourceTestBytes, BenchmarkTestData.Decoder)).ToList();
         }
     }
-}
->>>>>>> 491849ac
+}